# Variable Taxon Mapper

Variable Taxon Mapper maps free text variable metadata to a curated biomedical taxonomy.

It works in two main phases:

1. Use embeddings and the taxonomy graph to prune the taxonomy to a small, relevant sub tree.
2. Ask an LLM to pick the single best label from that sub tree.

This supports dataset harmonization and consistent variable annotation across studies.

---

## High level pipeline

Inputs:

- A variables table (CSV, Parquet, or Feather).
- A taxonomy table with one row per taxonomy node.

For each variable, the system:

1. Embeds the taxonomy and builds a nearest neighbor index.
2. Gets anchors by comparing the variable text to the taxonomy.
3. Expands anchors into a local neighborhood in the taxonomy graph.
4. Trims the tree back to a small, budgeted sub tree.
5. Asks the LLM for the final label and records it.

### ASCII flow

```text
Variables.csv + Taxonomy.csv
        │
        ▼
Build taxonomy graph
Embed taxonomy nodes
Build HNSW index
        │
For each variable:
  ├─ Build variable text
  ├─ Embed variable
  ├─ Get anchors
  │    ├─ ANN similarity search
  │    └─ Lexical similarity
  ├─ Expand anchors
  ├─ Trim candidates to a sub tree
  ├─ Render prompt with sub tree
  ├─ Call LLM for final label
  └─ Record prediction
````

---

## Conceptual overview

Short summary:

<<<<<<< HEAD
* Taxonomy nodes are turned into vectors that reflect both meaning and hierarchy.
* Variables are embedded the same way.
* Nearest neighbors plus lexical matches give a small set of anchor nodes.
* Anchors are expanded, then pruned down to a compact sub tree.
* The variable and pruned tree are shown to an LLM, which selects the best label.
* The result is the final mapping.
=======
* The taxonomy is converted into vectors that encode meaning plus some hierarchy context.
* Each variable description is converted into a vector with the same embedder.
* The system finds a small set of anchors in the taxonomy that are close to the variable.
* It expands around those anchors, then trims back to a compact candidate sub tree.
* It shows that sub tree, plus the variable context, to an LLM and asks for the best fitting label.
* The chosen label is the final taxonomy mapping for that variable.
>>>>>>> 1781f308

Defaults:

* Embeddings use SapBERT or similar biomedical models.
* Nearest neighbor search uses HNSW.
* The LLM is Qwen3 4B via llama.cpp.
* Any OpenAI compatible endpoint can be used instead.

<<<<<<< HEAD
Outputs and summaries live in `doc/`, e.g. `doc/results`.

=======
>>>>>>> 1781f308
---

## Why it is built this way

This design is driven by two observations:

### 1. Embeddings alone do not solve the task

Variable names and descriptions are often noisy, domain specific, or ambiguous. Pure cosine similarity to taxonomy labels fails in predictable ways:

* Many taxonomy labels are abstract, short, or broad.
* Variables often contain idiosyncratic wording, abbreviations, or measurement details.
* Even a top-10 retrieval list may miss the correct node entirely if it is located in a distant branch of the hierarchy.

We need embeddings for fast retrieval, but we cannot rely on them for the final decision.

### 2. LLMs cannot read large taxonomies

Even small biomedical taxonomies contain thousands of nodes. LLMs:

* Cannot handle prompts that show large trees.
* Lose accuracy when given long lists of similar items.
* Become slow or unstable with large context windows.

Therefore the model must be shown only the part of the taxonomy that is relevant for the current variable.

### 3. Combining both gives the best of both

So the system splits the problem:

* Use embedding search + hierarchical pruning to find **where to look**.
* Use the LLM to decide **what fits best** in that small region.

This gives:

* The speed and robustness of vector search.
* The discrimination and contextual understanding of the LLM.
* A reproducible, configurable pipeline controlled by `config.example.toml` (see that file for a complete reference).

A full configuration file lives at:
**[`config.example.toml`](./config.example.toml)**.

---

## Pipeline stages

### Embedding the taxonomy

Goal: represent each taxonomy node as a vector encoding meaning and hierarchy.

Steps:

1. Read the taxonomy file (`[data].keywords_csv`).
2. Map columns using `[taxonomy_fields]` (`name`, `parent`, `parents`, `label`, `definition`).
3. Build a directed acyclic graph using `networkx`.
4. Compute base embeddings with `[embedder]` (e.g. using name and definition text).
5. Inject hierarchy context (parent → child mixing, child → parent mixing).
6. Normalize all vectors and build the HNSW index (`[hnsw]`).

Key config: `[data]`, `[taxonomy_fields]`, `[embedder]`, `[taxonomy_embeddings]`, `[hnsw]`.

### Getting anchors

Goal: identify a small set of relevant taxonomy nodes for each variable.

Steps:

1. Build variable text from `[fields].embedding_columns`.
2. Embed variable text.
3. Retrieve nearest neighbors: `[pruning].anchor_top_k`.
4. Add lexical matches: `[pruning].lexical_anchor_limit`.
5. Combine and dedupe.

Key config: `[fields]`, `[pruning].anchor_top_k`, `[pruning].lexical_anchor_limit`.

### Expanding anchors

Goal: expand around anchors to form a candidate region.

Steps:

* Add ancestors up to the root (or mode-specific limit).
* Add descendants up to `max_descendant_depth`.
* Optionally detect communities using `community_clique_size` and `max_community_size`.
* Optionally compute PageRank scores.

Key config: `[pruning].pruning_mode`, `max_descendant_depth`, `community_clique_size`.

### Trimming the tree back

Goal: reduce the expanded region to a small, sorted sub tree for the LLM.

Steps:

* Score nodes based on the pruning mode (similarity, radius, Steiner, community-pagerank).
* Apply `node_budget` as a hard limit.
* Sort nodes for LLM presentation using `tree_sort_mode` and `suggestion_sort_mode`.

Key config: `[pruning].node_budget`, `tree_sort_mode`, `suggestion_list_limit`.

### Asking the LLM for the final label

Goal: pick one taxonomy node from the pruned sub tree.

Steps:

1. Render the system and user prompts using `[prompts]` templates.
2. Call an OpenAI compatible chat endpoint (`[llm]`).
3. Parse the constrained JSON output, e.g. `{ "label": "Body Height" }`.
4. Postprocess:

   * Remap aliases and spelling variations.
   * Optionally snap broad predictions to more specific children.

Key config: `[llm]`, `[prompts]`, `alias_similarity_threshold`, `snap_to_child`.

---

## Installation and running

### Install dependencies

```bash
uv sync
source .venv/bin/activate
```

### Start an LLM backend

Local llama.cpp:

```bash
llama-server -hf unsloth/Qwen3-4B-Instruct-2507-GGUF:Q4_K_M
```

Or use OpenAI:

```toml
[llm]
endpoint = "https://api.openai.com/v1"
model = "gpt-4"
api_key = "sk-..."
```

### Core commands

Evaluate:

```bash
vtm evaluate config.example.toml
```

Predict:

```bash
vtm predict config.example.toml --output data/predictions.parquet
```

Pruning coverage:

```bash
vtm prune-check config.example.toml --limit 10000
```

Optimize pruning:

```bash
vtm optimize-pruning config.example.toml --trials 80
```

---

## Extra tools

### Error review CLI

```bash
python -m vtm.error_review_cli \
  --predictions path/to/predictions.csv \
  --keywords path/to/Keywords.csv \
  --output data/error_review_decisions.csv \
  --config config.toml
```

### Programmatic use

```python
from vtm import VariableTaxonMapper
mapper = VariableTaxonMapper(config_path="config.toml")
preds = mapper.predict()
```

### HPC usage

For running on an HPC cluster with Slurm and multiple GPUs, see: [doc/nibbler_cluster.md](doc/nibbler_cluster.md).
This document describes cluster specific launch scripts and recommended settings.<|MERGE_RESOLUTION|>--- conflicted
+++ resolved
@@ -55,21 +55,12 @@
 
 Short summary:
 
-<<<<<<< HEAD
-* Taxonomy nodes are turned into vectors that reflect both meaning and hierarchy.
-* Variables are embedded the same way.
-* Nearest neighbors plus lexical matches give a small set of anchor nodes.
-* Anchors are expanded, then pruned down to a compact sub tree.
-* The variable and pruned tree are shown to an LLM, which selects the best label.
-* The result is the final mapping.
-=======
 * The taxonomy is converted into vectors that encode meaning plus some hierarchy context.
 * Each variable description is converted into a vector with the same embedder.
 * The system finds a small set of anchors in the taxonomy that are close to the variable.
 * It expands around those anchors, then trims back to a compact candidate sub tree.
 * It shows that sub tree, plus the variable context, to an LLM and asks for the best fitting label.
 * The chosen label is the final taxonomy mapping for that variable.
->>>>>>> 1781f308
 
 Defaults:
 
@@ -78,11 +69,8 @@
 * The LLM is Qwen3 4B via llama.cpp.
 * Any OpenAI compatible endpoint can be used instead.
 
-<<<<<<< HEAD
 Outputs and summaries live in `doc/`, e.g. `doc/results`.
 
-=======
->>>>>>> 1781f308
 ---
 
 ## Why it is built this way
@@ -120,7 +108,7 @@
 
 * The speed and robustness of vector search.
 * The discrimination and contextual understanding of the LLM.
-* A reproducible, configurable pipeline controlled by `config.example.toml` (see that file for a complete reference).
+* A reproducible, configurable pipeline controlled by `config.example.toml`.
 
 A full configuration file lives at:
 **[`config.example.toml`](./config.example.toml)**.
@@ -275,7 +263,6 @@
 preds = mapper.predict()
 ```
 
-### HPC usage
-
+### Clusters and HPC
 For running on an HPC cluster with Slurm and multiple GPUs, see: [doc/nibbler_cluster.md](doc/nibbler_cluster.md).
 This document describes cluster specific launch scripts and recommended settings.